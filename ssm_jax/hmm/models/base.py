from abc import abstractmethod
from functools import partial

import jax.numpy as jnp
import jax.random as jr
import optax
import tensorflow_probability.substrates.jax.bijectors as tfb
import tensorflow_probability.substrates.jax.distributions as tfd
from jax import jit
from jax import lax
from jax import tree_leaves
from jax import tree_map
from jax import vmap

from jax import vmap
from jax.tree_util import tree_map
from ssm_jax.abstractions import SSM
from ssm_jax.abstractions import Parameter
from ssm_jax.hmm.inference import compute_transition_probs
from ssm_jax.hmm.inference import hmm_filter
from ssm_jax.hmm.inference import hmm_posterior_mode
from ssm_jax.hmm.inference import hmm_smoother
from ssm_jax.hmm.inference import hmm_two_filter_smoother
from ssm_jax.optimize import run_sgd
from tqdm.auto import trange


class BaseHMM(SSM):

    # Properties to get various attributes of the model.
    @property
    def num_states(self):
        return self.initial_distribution().probs_parameter().shape[0]

    @property
    def num_obs(self):
        return self.emission_distribution(0).event_shape[0]

    # Three helper functions to compute the initial probabilities,
    # transition matrix (or matrices), and conditional log likelihoods.
    # These are the args to the HMM inference functions, and they can
    # be computed using the generic SSM initial_distribution(),
    # transition_distribution(), and emission_distribution() functions.
    def _compute_initial_probs(self, **covariates):
        return self.initial_distribution(**covariates).probs_parameter()

    def _compute_transition_matrices(self, **covariates):
        if len(covariates) > 0:
            f = lambda **covariate: \
                vmap(lambda state: \
                    self.transition_distribution(state, **covariate).probs_parameter())(
                        jnp.arange(self.num_states))
            next_covariates = tree_map(lambda x: x[1:], covariates)
            return vmap(f)(**next_covariates)
        else:
            g = vmap(lambda state: self.transition_distribution(state).probs_parameter())
            return g(jnp.arange(self.num_states))

    def _compute_conditional_logliks(self, emissions, **covariates):
        # Compute the log probability for each time step by
        # performing a nested vmap over emission time steps and states.
        f = lambda emission, **covariate: \
            vmap(lambda state: self.emission_distribution(state, **covariate).log_prob(emission))(
                jnp.arange(self.num_states))
        return vmap(f)(emissions, **covariates)

    # Basic inference code
    def marginal_log_prob(self, emissions, **covariates):
        """Compute log marginal likelihood of observations."""
        post = hmm_filter(self._compute_initial_probs(**covariates),
                          self._compute_transition_matrices(**covariates),
                          self._compute_conditional_logliks(emissions, **covariates))
        ll = post.marginal_loglik
        return ll

    def most_likely_states(self, emissions, **covariates):
        """Compute Viterbi path."""
        return hmm_posterior_mode(self._compute_initial_probs(**covariates),
                                  self._compute_transition_matrices(**covariates),
                                  self._compute_conditional_logliks(emissions, **covariates))

    def filter(self, emissions, **covariates):
        """Compute filtering distribution."""
        return hmm_filter(self._compute_initial_probs(**covariates),
                          self._compute_transition_matrices(**covariates),
                          self._compute_conditional_logliks(emissions, **covariates))

    def smoother(self, emissions, **covariates):
        """Compute smoothing distribution."""
        return hmm_smoother(self._compute_initial_probs(**covariates),
                            self._compute_transition_matrices(**covariates),
                            self._compute_conditional_logliks(emissions, **covariates))

    # Expectation-maximization (EM) code
    def e_step(self, batch_emissions, **batch_covariates):
        """The E-step computes expected sufficient statistics under the
        posterior. In the generic case, we simply return the posterior itself.
        """
        def _single_e_step(emissions, **covariates):
            transition_matrices = self._compute_transition_matrices(**covariates)
            posterior = hmm_two_filter_smoother(self._compute_initial_probs(**covariates),
                                                transition_matrices,
                                                self._compute_conditional_logliks(emissions, **covariates))

            # Compute the transition probabilities
            posterior.trans_probs = compute_transition_probs(transition_matrices,
                                                             posterior,
                                                             reduce_sum=(transition_matrices.ndim == 2))

            return posterior

        return vmap(_single_e_step)(batch_emissions, **batch_covariates)

    def m_step(self,
               batch_emissions,
               batch_posteriors,
               optimizer=optax.adam(1e-2),
               num_sgd_epochs_per_mstep=50,
               **batch_covariates):
        """_summary_
        Args:
            emissions (_type_): _description_
            posterior (_type_): _description_
        """

        def neg_expected_log_joint(params, minibatch):
            minibatch_emissions, minibatch_posteriors, minibatch_covariates = minibatch
            scale = len(batch_emissions) / len(minibatch_emissions)
            self.unconstrained_params = params

            def _single_expected_log_joint(emissions, posterior, **covariates):
                initial_probs = self._compute_initial_probs(**covariates)
                trans_matrices = self._compute_transition_matrices(**covariates)
                log_likelihoods = self._compute_conditional_logliks(emissions, **covariates)
                expected_states = posterior.smoothed_probs
                trans_probs = posterior.trans_probs

                lp = jnp.sum(expected_states[0] * jnp.log(initial_probs))
                lp += jnp.sum(trans_probs * jnp.log(trans_matrices))
                lp += jnp.sum(expected_states * log_likelihoods)
                return lp

            log_prior = self.log_prior()
            minibatch_lps = vmap(_single_expected_log_joint)(
                minibatch_emissions, minibatch_posteriors, **minibatch_covariates)
            expected_log_joint = log_prior + minibatch_lps.sum() * scale
            return -expected_log_joint / batch_emissions.size

        # Minimize the negative expected log joint with SGD
        params, losses = run_sgd(neg_expected_log_joint,
                                 self.unconstrained_params,
                                 (batch_emissions, batch_posteriors, batch_covariates),
                                 optimizer=optimizer,
                                 num_epochs=num_sgd_epochs_per_mstep)
        self.unconstrained_params = params

    def fit_em(self, batch_emissions, num_iters=50, mstep_kwargs=dict(), **batch_covariates):
        """Fit this HMM with Expectation-Maximization (EM).
        Args:
            batch_emissions (_type_): _description_
            num_iters (int, optional): _description_. Defaults to 50.
        Returns:
            _type_: _description_
        """

        @jit
        def em_step(params):
            self.unconstrained_params = params
            batch_posteriors = self.e_step(batch_emissions, **batch_covariates)
            lp = self.log_prior() + batch_posteriors.marginal_loglik.sum()
            self.m_step(batch_emissions, batch_posteriors, **mstep_kwargs, **batch_covariates)
            return self.unconstrained_params, lp

        log_probs = []
        params = self.unconstrained_params
        for _ in trange(num_iters):
            params, lp = em_step(params)
            log_probs.append(lp)

        self.unconstrained_params = params
        return jnp.array(log_probs)

    def fit_sgd(self,
                batch_emissions,
                optimizer=optax.adam(1e-3),
                batch_size=1,
                num_epochs=50,
                shuffle=False,
                key=jr.PRNGKey(0),
                **batch_covariates):
        """
        Fit this HMM by running SGD on the marginal log likelihood.
        Note that batch_emissions is initially of shape (N,T)
        where N is the number of independent sequences and
        T is the length of a sequence. Then, a random susbet with shape (B, T)
        of entire sequence, not time steps, is sampled at each step where B is
        batch size.
        Args:
            batch_emissions (chex.Array): Independent sequences.
            optmizer (optax.Optimizer): Optimizer.
            batch_size (int): Number of sequences used at each update step.
            num_epochs (int): Iterations made through entire dataset.
            shuffle (bool): Indicates whether to shuffle minibatches.
            key (chex.PRNGKey): RNG key to shuffle minibatches.
        Returns:
            losses: Output of loss_fn stored at each step.
        """
        def _loss_fn(params, minibatch_emissions, **minibatch_covariates):
            """Default objective function."""
            self.unconstrained_params = params
            scale = len(batch_emissions) / len(minibatch_emissions)
            minibatch_lls = vmap(self.marginal_log_prob)(minibatch_emissions, **minibatch_covariates)
            lp = self.log_prior() + minibatch_lls.sum() * scale
            return -lp / batch_emissions.size

        params, losses = run_sgd(_loss_fn,
                                 self.unconstrained_params,
                                 batch_emissions,
                                 optimizer=optimizer,
                                 batch_size=batch_size,
                                 num_epochs=num_epochs,
                                 shuffle=shuffle,
                                 key=key,
                                 **batch_covariates)
        self.unconstrained_params = params
        return losses


class StandardHMM(BaseHMM):

    def __init__(self,
                 initial_probabilities,
                 transition_matrix,
                 initial_probs_concentration=1.1,
                 transition_matrix_concentration=1.1):
        """
        Abstract base class for Hidden Markov Models.
        Child class specifies the emission distribution.
        Args:
            initial_probabilities[k]: prob(hidden(1)=k)
            transition_matrix[j,k]: prob(hidden(t) = k | hidden(t-1)j)
        """
        # Check shapes
        num_states = transition_matrix.shape[-1]
        assert initial_probabilities.shape == (num_states,)
        assert transition_matrix.shape == (num_states, num_states)

        # Store the parameters
        self._initial_probs = Parameter(initial_probabilities, bijector=tfb.Invert(tfb.SoftmaxCentered()))
        self._transition_matrix = Parameter(transition_matrix, bijector=tfb.Invert(tfb.SoftmaxCentered()))

        # And the hyperparameters of the prior
        self._initial_probs_concentration = Parameter(initial_probs_concentration * jnp.ones(num_states),
                                                      is_frozen=True,
                                                      bijector=tfb.Invert(tfb.Softplus()))
        self._transition_matrix_concentration = Parameter(transition_matrix_concentration * jnp.ones(num_states),
                                                          is_frozen=True,
                                                          bijector=tfb.Invert(tfb.Softplus()))

    @property
    def initial_probs(self):
        return self._initial_probs

    @property
    def transition_matrix(self):
        return self._transition_matrix

    def initial_distribution(self, **covariates):
        return tfd.Categorical(probs=self._initial_probs.value)

    def transition_distribution(self, state, **covariates):
        return tfd.Categorical(probs=self._transition_matrix.value[state])

    def _compute_initial_probs(self, **covariates):
        return self.initial_probs.value

    def _compute_transition_matrices(self, **covariates):
        return self.transition_matrix.value

    @abstractmethod
    def emission_distribution(self, state, **covariates):
        """Return a distribution over emissions given current state.
        Args:
            state (PyTree): current latent state.
        Returns:
            dist (tfd.Distribution): conditional distribution of current emission.
        """
        raise NotImplementedError

<<<<<<< HEAD
    def _m_step_initial_probs(self, batch_emissions, batch_posteriors):
        # TODO: Put initial probs in the data class
        post = tfd.Dirichlet(self._initial_probs_concentration.value +
                             batch_posteriors.smoothed_probs[:, 0].sum(axis=0))
=======
    def _m_step_initial_probs(self, batch_emissions, batch_posteriors, **batch_covariates):
        post = tfd.Dirichlet(self._initial_probs_concentration.value + batch_posteriors.initial_probs.sum(axis=0))
>>>>>>> ea6e5a48
        self._initial_probs.value = post.mode()

    def _m_step_transition_matrix(self, batch_emissions, batch_posteriors, **batch_covariates):
        post = tfd.Dirichlet(self._transition_matrix_concentration.value + batch_posteriors.trans_probs.sum(axis=0))
        self._transition_matrix.value = post.mode()

    def _m_step_emissions(self,
                          batch_emissions,
                          batch_posteriors,
                          optimizer=optax.adam(1e-2),
                          num_mstep_iters=50,
                          **batch_covariates):

        def neg_expected_log_joint(params, minibatch):
            minibatch_emissions, minibatch_posteriors, minibatch_covariates = minibatch
            scale = len(batch_emissions) / len(minibatch_emissions)
            self.unconstrained_params = params

<<<<<<< HEAD
            def _single_expected_log_like(emissions, posterior):
                log_likelihoods = self._compute_conditional_logliks(emissions)
                expected_states = posterior.smoothed_probs
                return jnp.sum(expected_states * log_likelihoods)
=======
            def _single_expected_log_like(emissions, posterior, **covariates):
                log_likelihoods = self._compute_conditional_logliks(emissions, **covariates)
                expected_states = posterior.smoothed_probs
                lp = 0.0
                lp += jnp.sum(expected_states * log_likelihoods)
                return lp
>>>>>>> ea6e5a48

            log_prior = self.log_prior()
            minibatch_ells = vmap(_single_expected_log_like)(
                minibatch_emissions, minibatch_posteriors, **minibatch_covariates)
            expected_log_joint = log_prior + minibatch_ells.sum() * scale
            return -expected_log_joint / batch_emissions.size

        # Minimize the negative expected log joint with SGD
        params, losses = run_sgd(neg_expected_log_joint,
                                 self.unconstrained_params,
                                 (batch_emissions, batch_posteriors, batch_covariates),
                                 optimizer=optimizer,
                                 num_epochs=num_mstep_iters)
        self.unconstrained_params = params

    def m_step(self,
               batch_emissions,
               batch_posteriors,
               generic_mstep_kwargs=dict(
                   optimizer=optax.adam(1e-2),
                   num_mstep_iters=50,
               ),
               **batch_covariates):

        is_initial_probs_frozen = self.initial_probs.is_frozen
        is_transition_matrix_frozen = self.transition_matrix.is_frozen

        self.initial_probs.freeze()
        self.transition_matrix.freeze()
        # TODO: Check whether parameters for the emission distribution are frozen or not before updating
        self._m_step_emissions(batch_emissions, batch_posteriors, **generic_mstep_kwargs, **batch_covariates)

        if not is_initial_probs_frozen:
            self.initial_probs.unfreeze()
            self._m_step_initial_probs(batch_emissions, batch_posteriors, **batch_covariates)

        if not is_transition_matrix_frozen:
            self.transition_matrix.unfreeze()
            self._m_step_transition_matrix(batch_emissions, batch_posteriors, **batch_covariates)


class ExponentialFamilyHMM(StandardHMM):
    """
    These models belong the exponential family of distributions and return a
    set of expected sufficient statistics instead of an HMMPosterior object.
    """

    @abstractmethod
    def _zeros_like_suff_stats(self):
        raise NotImplementedError

    def fit_stochastic_em(self, emissions_generator, total_emissions, schedule=None, num_epochs=50):
        """
        Fit this HMM by running Stochastic Expectation-Maximization.
        Assuming the original dataset consists of N independent sequences of
        length T, this algorithm performs EM on a random subset of B sequences
        (not timesteps) at each step. Importantly, the subsets of B sequences
        are shuffled at each epoch. It is up to the user to correctly
        instantiate the Dataloader generator object to exhibit this property.
        The algorithm uses a learning rate schedule to anneal the minibatch
        sufficient statistics at each stage of training. If a schedule is not
        specified, an exponentially decaying model is used such that the
        learning rate which decreases by 5% at each epoch.

        Args:
            emissions_generator (torch.data.utils.Dataloader): Iterable over the
                emissions dataset; auto-shuffles batches after each epoch.
            total_emissions (int): Total number of emissions that the generator
                will load. Used to scale the minibatch statistics.
            schedule (optax schedule, Callable: int -> [0, 1]): Learning rate
                schedule; defaults to exponential schedule.
            num_epochs (int): Num of iterations made through the entire dataset.
        Returns:
            expected_log_prob (chex.Array): Mean expected log prob of each epoch.

        TODO Any way to take a weighted average of rolling stats (in addition
             to the convex combination) given the number of emissions we see
             with each new minibatch? This would allow us to remove the
             `total_emissions` variable, and avoid errors in math in calculating
             total number of emissions (which could get tricky esp. with
             variable batch sizes.)
        """

        num_batches = len(emissions_generator)

        # Set global training learning rates: shape (num_epochs, num_batches)
        if schedule is None:
            schedule = optax.exponential_decay(
                init_value=1.,
                end_value=0.,
                transition_steps=num_batches,
                decay_rate=.95,
            )

        learning_rates = schedule(jnp.arange(num_epochs * num_batches))
        assert learning_rates[0] == 1.0, "Learning rate must start at 1."
        learning_rates = learning_rates.reshape(num_epochs, num_batches)

        @jit
        def minibatch_em_step(carry, inputs):
            params, rolling_stats = carry
            minibatch_emissions, learn_rate = inputs

            # Compute the sufficient stats given a minibatch of emissions
            self.unconstrained_params = params
            minibatch_stats = self.e_step(minibatch_emissions)

            # Scale the stats as if they came from the whole dataset
            scale = total_emissions / len(minibatch_emissions.reshape(-1, self.num_obs))
            scaled_minibatch_stats = tree_map(lambda x: jnp.sum(x, axis=0) * scale, minibatch_stats)
            expected_lp = self.log_prior() + scaled_minibatch_stats.marginal_loglik

            # Incorporate these these stats into the rolling averaged stats
            rolling_stats = tree_map(lambda s0, s1: (1 - learn_rate) * s0 + learn_rate * s1, rolling_stats,
                                     scaled_minibatch_stats)

            # Add a batch dimension and call M-step
            batched_rolling_stats = tree_map(lambda x: jnp.expand_dims(x, axis=0), rolling_stats)
            self.m_step(minibatch_emissions, batched_rolling_stats)

            return (self.unconstrained_params, rolling_stats), expected_lp

        # Initialize and train
        expected_log_probs = []
        params = self.unconstrained_params
        rolling_stats = self._zeros_like_suff_stats()
        for epoch in trange(num_epochs):

            _expected_lps = 0.
            for minibatch, minibatch_emissions in enumerate(emissions_generator):
                (params, rolling_stats), expected_lp = minibatch_em_step(
                    (params, rolling_stats),
                    (minibatch_emissions, learning_rates[epoch][minibatch]),
                )
                _expected_lps += expected_lp

            # Save epoch mean of expected log probs
            expected_log_probs.append(_expected_lps / num_batches)

        # Update self with fitted params
        self.unconstrained_params = params
        return jnp.array(expected_log_probs)<|MERGE_RESOLUTION|>--- conflicted
+++ resolved
@@ -287,15 +287,8 @@
         """
         raise NotImplementedError
 
-<<<<<<< HEAD
-    def _m_step_initial_probs(self, batch_emissions, batch_posteriors):
-        # TODO: Put initial probs in the data class
-        post = tfd.Dirichlet(self._initial_probs_concentration.value +
-                             batch_posteriors.smoothed_probs[:, 0].sum(axis=0))
-=======
     def _m_step_initial_probs(self, batch_emissions, batch_posteriors, **batch_covariates):
         post = tfd.Dirichlet(self._initial_probs_concentration.value + batch_posteriors.initial_probs.sum(axis=0))
->>>>>>> ea6e5a48
         self._initial_probs.value = post.mode()
 
     def _m_step_transition_matrix(self, batch_emissions, batch_posteriors, **batch_covariates):
@@ -314,19 +307,12 @@
             scale = len(batch_emissions) / len(minibatch_emissions)
             self.unconstrained_params = params
 
-<<<<<<< HEAD
-            def _single_expected_log_like(emissions, posterior):
-                log_likelihoods = self._compute_conditional_logliks(emissions)
-                expected_states = posterior.smoothed_probs
-                return jnp.sum(expected_states * log_likelihoods)
-=======
             def _single_expected_log_like(emissions, posterior, **covariates):
                 log_likelihoods = self._compute_conditional_logliks(emissions, **covariates)
                 expected_states = posterior.smoothed_probs
                 lp = 0.0
                 lp += jnp.sum(expected_states * log_likelihoods)
                 return lp
->>>>>>> ea6e5a48
 
             log_prior = self.log_prior()
             minibatch_ells = vmap(_single_expected_log_like)(
